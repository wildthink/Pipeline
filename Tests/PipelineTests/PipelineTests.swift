--- conflicted
+++ resolved
@@ -18,11 +18,8 @@
 		XCTAssert(sqlite3_initialize() == SQLITE_OK)
         #if CSQLITE_ENABLED
 		XCTAssert(csqlite_sqlite3_auto_extension_uuid() == SQLITE_OK)
-<<<<<<< HEAD
 		XCTAssert(csqlite_sqlite3_auto_extension_carray() == SQLITE_OK)
         #endif
-=======
->>>>>>> f1bc9238
 	}
 
 	override class func tearDown() {
@@ -575,12 +572,9 @@
 
 		XCTAssertEqual([ "dog", "hedgehog" ], results)
 	}
-<<<<<<< HEAD
     #endif
     
     #if CSQLITE_ENABLED
-=======
-
 	func testCArrayExtension2() {
 		let connection = try! Connection()
 
@@ -600,7 +594,6 @@
 		XCTAssertEqual([ 1, 2 ], results)
 	}
 
->>>>>>> f1bc9238
 	func testVirtualTable() {
 		final class NaturalNumbersModule: EponymousVirtualTableModule {
 			final class Cursor: VirtualTableCursor {
